--- conflicted
+++ resolved
@@ -324,7 +324,6 @@
         assert result.headers["Location"] == "/"
 
 
-<<<<<<< HEAD
 class TestRecoverPassword:
     def test_get(self, pyramid_request):
         form_inst = pretend.stub()
@@ -441,7 +440,8 @@
         result = views.reset_password(pyramid_request, _form_class=form)
         assert isinstance(result, HTTPSeeOther)
         assert result.headers["Location"] == "/"
-=======
+
+
 class TestClientSideIncludes:
 
     def test_edit_gravatar_csi_returns_user(self, db_request):
@@ -457,5 +457,4 @@
         user = pretend.stub()
         request = pretend.stub()
 
-        assert views.profile_callout(user, request) == {"user": user}
->>>>>>> 7d529d1c
+        assert views.profile_callout(user, request) == {"user": user}