# Licensed under the Apache License, Version 2.0 (the "License");
# you may not use this file except in compliance with the License.
# You may obtain a copy of the License at
#
# http://www.apache.org/licenses/LICENSE-2.0
#
# Unless required by applicable law or agreed to in writing, software
# distributed under the License is distributed on an "AS IS" BASIS,
# WITHOUT WARRANTIES OR CONDITIONS OF ANY KIND, either express or implied.
# See the License for the specific language governing permissions and
# limitations under the License.

import datetime
import hashlib

from pyramid.httpexceptions import (
    HTTPMovedPermanently, HTTPSeeOther, HTTPTooManyRequests,
)
from pyramid.security import remember, forget
from pyramid.view import view_config
from sqlalchemy.orm import joinedload

from warehouse.accounts import REDIRECT_FIELD_NAME
from warehouse.accounts import forms
from warehouse.accounts.interfaces import (
    IPasswordRecoveryService, IUserService, TooManyFailedLogins
)
from warehouse.accounts.services import InvalidPasswordResetToken
from warehouse.cache.origin import origin_cache
from warehouse.email import send_email
from warehouse.packaging.models import Project, Release
from warehouse.utils.http import is_safe_url


PASSWORD_RECOVERY_MESSAGE = """
    Someone, perhaps you, has requested that the password be changed for your
    username, "{name}". If you wish to proceed with the change, please follow
    the link below:

      {url}/account/reset-password/?otk={otk}

    This will present a form in which you may set your new password.
"""

PASSWORD_RECOVERY_EMAIL_SUBJECT = "PyPI password change request"

USER_ID_INSECURE_COOKIE = "user_id__insecure"


@view_config(context=TooManyFailedLogins)
def failed_logins(exc, request):
    resp = HTTPTooManyRequests(
        "There have been too many unsuccessful login attempts. Please try "
        "again later.",
        retry_after=exc.resets_in.total_seconds(),
    )

    # TODO: This is kind of gross, but we need it for as long as the legacy
    #       upload API exists and is supported. Once we get rid of that we can
    #       get rid of this as well.
    resp.status = "{} {}".format(
        resp.status_code,
        "Too Many Failed Login Attempts",
    )

    return resp


@view_config(
    route_name="accounts.profile",
    renderer="accounts/profile.html",
    decorator=[
        origin_cache(
            1 * 24 * 60 * 60,                 # 1 day
            stale_while_revalidate=5 * 60,    # 5 minutes
            stale_if_error=1 * 24 * 60 * 60,  # 1 day
        ),
    ],
)
def profile(user, request):
    if user.username != request.matchdict.get("username", user.username):
        return HTTPMovedPermanently(
            request.current_route_path(username=user.username),
        )

    projects = (
        request.db.query(Release)
                  .options(joinedload(Release.project))
                  .join(Project)
                  .distinct(Project.name)
                  .filter(Project.users.contains(user))
                  .order_by(Project.name, Release._pypi_ordering.desc())
                  .all()
    )

    return {"user": user, "projects": projects}


@view_config(
    route_name="accounts.login",
    renderer="accounts/login.html",
    uses_session=True,
    require_csrf=True,
    require_methods=False,
)
def login(request, redirect_field_name=REDIRECT_FIELD_NAME,
          _form_class=forms.LoginForm):
    # TODO: Logging in should reset request.user
    # TODO: Configure the login view as the default view for not having
    #       permission to view something.

    user_service = request.find_service(IUserService, context=None)

    redirect_to = request.POST.get(redirect_field_name,
                                   request.GET.get(redirect_field_name))

    form = _form_class(request.POST, user_service=user_service)

    if request.method == "POST" and form.validate():
        # Get the user id for the given username.
        username = form.username.data
        userid = user_service.find_userid(username)

        # If the user-originating redirection url is not safe, then redirect to
        # the index instead.
        if (not redirect_to or
                not is_safe_url(url=redirect_to, host=request.host)):
            redirect_to = "/"

        # Actually perform the login routine for our user.
        headers = _login_user(request, userid)

        # Now that we're logged in we'll want to redirect the user to either
        # where they were trying to go originally, or to the default view.
        resp = HTTPSeeOther(redirect_to, headers=dict(headers))

        # We'll use this cookie so that client side javascript can Determine
        # the actual user ID (not username, user ID). This is *not* a security
        # sensitive context and it *MUST* not be used where security matters.
        #
        # We'll also hash this value just to avoid leaking the actual User IDs
        # here, even though it really shouldn't matter.
        resp.set_cookie(
            USER_ID_INSECURE_COOKIE,
            hashlib.blake2b(
                str(userid).encode("ascii"),
                person=b"warehouse.userid",
            ).hexdigest().lower(),
        )

        return resp

    return {
        "form": form,
        "redirect": {
            "field": REDIRECT_FIELD_NAME,
            "data": redirect_to,
        },
    }


@view_config(
    route_name="accounts.logout",
    renderer="accounts/logout.html",
    uses_session=True,
    require_csrf=True,
    require_methods=False,
)
def logout(request, redirect_field_name=REDIRECT_FIELD_NAME):
    # TODO: If already logged out just redirect to ?next=
    # TODO: Logging out should reset request.user

    redirect_to = request.POST.get(redirect_field_name,
                                   request.GET.get(redirect_field_name))

    if request.method == "POST":
        # A POST to the logout view tells us to logout. There's no form to
        # validate here because there's no data. We should be protected against
        # CSRF attacks still because of the CSRF framework, so users will still
        # need a post body that contains the CSRF token.
        headers = forget(request)

        # When crossing an authentication boundary we want to create a new
        # session identifier. We don't want to keep any information in the
        # session when going from authenticated to unauthenticated because
        # user's generally expect that logging out is a destructive action
        # that erases all of their private data. However, if we don't clear the
        # session then another user can use the computer after them, log in to
        # their account, and then gain access to anything sensitive stored in
        # the session for the original user.
        request.session.invalidate()

        # If the user-originating redirection url is not safe, then redirect to
        # the index instead.
        if (not redirect_to or
                not is_safe_url(url=redirect_to, host=request.host)):
            redirect_to = "/"

        # Now that we're logged out we'll want to redirect the user to either
        # where they were originally, or to the default view.
        resp = HTTPSeeOther(redirect_to, headers=dict(headers))

        # Ensure that we delete our user_id__insecure cookie, since the user is
        # no longer logged in.
        resp.delete_cookie(USER_ID_INSECURE_COOKIE)

        return resp

    return {"redirect": {"field": REDIRECT_FIELD_NAME, "data": redirect_to}}


@view_config(
    route_name="accounts.register",
    renderer="accounts/register.html",
    uses_session=True,
    require_csrf=True,
    require_methods=False,
)
def register(request, _form_class=forms.RegistrationForm):
    if request.authenticated_userid is not None:
        return HTTPSeeOther("/")

    user_service = request.find_service(IUserService, context=None)
    recaptcha_service = request.find_service(name="recaptcha")
    request.find_service(name="csp").merge(recaptcha_service.csp_policy)

    # the form contains an auto-generated field from recaptcha with
    # hyphens in it. make it play nice with wtforms.
    post_body = {
        key.replace("-", "_"): value
        for key, value in request.POST.items()
    }

    form = _form_class(
        data=post_body, user_service=user_service,
        recaptcha_service=recaptcha_service
    )

    if request.method == "POST" and form.validate():
        user = user_service.create_user(
            form.username.data, form.full_name.data, form.password.data,
            form.email.data
        )

        return HTTPSeeOther(
            request.route_path("index"),
            headers=dict(_login_user(request, user.id)))

    return {"form": form}


@view_config(
<<<<<<< HEAD
    route_name="accounts.recover-password",
    renderer="accounts/recover-password.html",
    uses_session=True,
    require_csrf=True,
    require_methods=False,
)
def recover_password(request, _form_class=forms.RecoverPasswordForm):

    # Purpose of this view is to take a valid user-name and send a email
    # along with the password reset link.

    # Password recovery rocess:
    #   Step-1:
    #      Ask for user-name with a GET request.
    #
    #   Step-2:
    #      On submit user-name with a POST request, we'll verify whether the
    #      given user-name is a valid one or not, so here two cases.
    #
    #      if user-name is not valid:
    #         show error "Invalid user"
    #
    #      else:
    #          Generate a new OTK and send it to user via email.

    user_service = request.find_service(IUserService, context=None)
    password_recovery_service = request.find_service(
        IPasswordRecoveryService, context=None
    )
    form = _form_class(request.POST, user_service=user_service)

    if request.method == "POST" and form.validate():
        username = form.username.data
        # Get the user object by using username.
        user = user_service.get_user_by_username(username)

        # Generate a new OTK.
        otk = password_recovery_service.generate_otk(user)

        send_email.delay(
            PASSWORD_RECOVERY_MESSAGE.format(
                name=username,
                otk=otk,
                url=request.application_url
            ),
            [user.email],
            PASSWORD_RECOVERY_EMAIL_SUBJECT
        )
        return {'success': True}

    return {"form": form}


@view_config(
    route_name="accounts.reset-password",
    renderer="accounts/reset-password.html",
    uses_session=True,
    require_csrf=True,
    require_methods=False,
)
def reset_password(request, _form_class=forms.ResetPasswordForm):

    # Porpose of this view is to reset the password by using the link
    # given to the user in recovery phase.

    # Password reset process:
    #    Step-1:
    #       User tries to GET the password reset form with the given link,
    #       We'll check for validity of the otk before rendering reset password
    #       page, so here two cases.
    #
    #       if otk is valid:
    #          Render the password reset page.
    #       else:
    #          Render the error page "Invalid password reset token"
    #
    #    Step-2:
    #       After submitting the new password with a POST request, we'll verify
    #       the validity of the otk embedded inside the form, again two cases.
    #
    #       if otk is valid:
    #          - Reset the password.
    #          - Perform login just after reset and redirect to default view.
    #       else:
    #          Render the error page "Invalid password reset token"

    user_service = request.find_service(IUserService, context=None)
    password_recovery_service = request.find_service(
        IPasswordRecoveryService, context=None
    )

    # otk should be avaiable with both GET and POST.
    otk = getattr(request, request.method).get('otk')

    # We'll verify the validity of otk even before rendering reset password
    # page, so that we can stop unauthorized requests not to access reset
    # password page.

    try:
        userid = password_recovery_service.validate_otk(otk)
    except InvalidPasswordResetToken:
        return {'success': False}

    form = _form_class(
        request.POST,
        user_service=user_service,
        userid=userid
    )

    if request.method == "POST" and form.validate():
        # Update password.
        user_service.update_user(userid, password=form.password.data)

        # Perform login just after reset password and redirect to default view.
        return HTTPSeeOther(
            request.route_path("index"),
            headers=dict(_login_user(request, userid)))

    return {"form": form, 'otk': otk}
=======
    route_name="accounts.edit_gravatar",
    renderer="accounts/csi/edit_gravatar.csi.html",
    uses_session=True,
)
def edit_gravatar_csi(user, request):
    return {"user": user}
>>>>>>> 7d529d1c


def _login_user(request, userid):
        # We have a session factory associated with this request, so in order
        # to protect against session fixation attacks we're going to make sure
        # that we create a new session (which for sessions with an identifier
        # will cause it to get a new session identifier).

        # We need to protect against session fixation attacks, so make sure
        # that we create a new session (which will cause it to get a new
        # session identifier).
        if (request.unauthenticated_userid is not None and
                request.unauthenticated_userid != userid):
            # There is already a userid associated with this request and it is
            # a different userid than the one we're trying to remember now. In
            # this case we want to drop the existing session completely because
            # we don't want to leak any data between authenticated userids.
            request.session.invalidate()
        else:
            # We either do not have an associated userid with this request
            # already, or the userid is the same one we're trying to remember
            # now. In either case we want to keep all of the data but we want
            # to make sure that we create a new session since we're crossing
            # a privilege boundary.
            data = dict(request.session.items())
            request.session.invalidate()
            request.session.update(data)

        # Remember the userid using the authentication policy.
        headers = remember(request, str(userid))

        # Cycle the CSRF token since we've crossed an authentication boundary
        # and we don't want to continue using the old one.
        request.session.new_csrf_token()

        # Whenever we log in the user, we want to update their user so that it
        # records when the last login was.
        user_service = request.find_service(IUserService, context=None)
        user_service.update_user(userid, last_login=datetime.datetime.utcnow())

        return headers


@view_config(
    route_name="includes.current-user-profile-callout",
    renderer="includes/accounts/profile-callout.html",
    uses_session=True,
)
def profile_callout(user, request):
    return {"user": user}<|MERGE_RESOLUTION|>--- conflicted
+++ resolved
@@ -250,7 +250,6 @@
 
 
 @view_config(
-<<<<<<< HEAD
     route_name="accounts.recover-password",
     renderer="accounts/recover-password.html",
     uses_session=True,
@@ -370,14 +369,15 @@
             headers=dict(_login_user(request, userid)))
 
     return {"form": form, 'otk': otk}
-=======
+
+
+@view_config(
     route_name="accounts.edit_gravatar",
     renderer="accounts/csi/edit_gravatar.csi.html",
     uses_session=True,
 )
 def edit_gravatar_csi(user, request):
     return {"user": user}
->>>>>>> 7d529d1c
 
 
 def _login_user(request, userid):
