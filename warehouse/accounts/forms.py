# Licensed under the Apache License, Version 2.0 (the "License");
# you may not use this file except in compliance with the License.
# You may obtain a copy of the License at
#
# http://www.apache.org/licenses/LICENSE-2.0
#
# Unless required by applicable law or agreed to in writing, software
# distributed under the License is distributed on an "AS IS" BASIS,
# WITHOUT WARRANTIES OR CONDITIONS OF ANY KIND, either express or implied.
# See the License for the specific language governing permissions and
# limitations under the License.
import re

import disposable_email_domains
import wtforms
import wtforms.fields.html5

from warehouse import forms, recaptcha
from warehouse.accounts.interfaces import TooManyFailedLogins


class CredentialsMixin:
    username = wtforms.StringField(
        validators=[
            wtforms.validators.DataRequired(),
            wtforms.validators.Length(max=50),
        ],
    )

    password = wtforms.PasswordField(
        validators=[
            wtforms.validators.DataRequired(),
        ],
    )

    def __init__(self, *args, user_service, **kwargs):
        super().__init__(*args, **kwargs)
        self.user_service = user_service


# XXX: This is a naive password strength validator, but something that can
# easily be replicated in JS for client-side feedback.
# see: https://github.com/pypa/warehouse/issues/6
PWD_MIN_LEN = 8
PWD_RE = re.compile(r"""
^                                                       # start
(?=.*[A-Z]+.*)                                          # >= 1 upper case
(?=.*[a-z]+.*)                                          # >= 1 lower case
(?=.*[0-9]+.*)                                          # >= 1 number
(?=.*[.*~`\!@#$%^&\*\(\)_+-={}|\[\]\\:";'<>?,\./]+.*)   # >= 1 special char
.{""" + str(PWD_MIN_LEN) + """,}                        # >= 8 chars
$                                                       # end
""", re.X)


class RegistrationForm(CredentialsMixin, forms.Form):
    password_confirm = wtforms.PasswordField(
        validators=[
            wtforms.validators.DataRequired(),
            wtforms.validators.EqualTo(
                "password", "Passwords must match."
            ),
        ],
    )

    full_name = wtforms.StringField()

    email = wtforms.fields.html5.EmailField(
        validators=[
            wtforms.validators.DataRequired(),
            wtforms.validators.Email(),
        ],
    )

    g_recaptcha_response = wtforms.StringField()

    def __init__(self, *args, recaptcha_service, **kwargs):
        super().__init__(*args, **kwargs)
        self.recaptcha_service = recaptcha_service

    def validate_username(self, field):
        if self.user_service.find_userid(field.data) is not None:
            raise wtforms.validators.ValidationError(
                "Username exists.")

    def validate_email(self, field):
        if self.user_service.find_userid_by_email(field.data) is not None:
            raise wtforms.validators.ValidationError("Email exists.")
        domain = field.data.split('@')[-1]
        if domain in disposable_email_domains.blacklist:
            raise wtforms.validators.ValidationError("Disposable email.")

    def validate_g_recaptcha_response(self, field):
        # do required data validation here due to enabled flag being required
        if self.recaptcha_service.enabled and not field.data:
            raise wtforms.validators.ValidationError("Recaptcha error.")
        try:
            self.recaptcha_service.verify_response(field.data)
        except recaptcha.RecaptchaError:
            # TODO: log error
            # don't want to provide the user with any detail
            raise wtforms.validators.ValidationError("Recaptcha error.")

    def validate_password(self, field):
        if not PWD_RE.match(field.data):
            raise wtforms.validators.ValidationError(
                "Password must contain an upper case letter, a lower case "
                "letter, a number, a special character and be at least "
                "%d characters in length" % PWD_MIN_LEN
            )


class LoginForm(CredentialsMixin, forms.Form):
    def validate_username(self, field):
        userid = self.user_service.find_userid(field.data)

        if userid is None:
            raise wtforms.validators.ValidationError("Invalid user.")

    def validate_password(self, field):
        userid = self.user_service.find_userid(self.username.data)
        if userid is not None:
<<<<<<< HEAD
            if not self.user_service.check_password(userid, field.data):
                raise wtforms.validators.ValidationError("Invalid password.")


class RecoverPasswordForm(LoginForm):

    def __init__(self, *args, **kwargs):
        super(RecoverPasswordForm, self).__init__(*args, **kwargs)

        # Instead of defining username field again, we are using LoginForm
        # to get the username field and poping password field
        self._fields.pop('password')


class ResetPasswordForm(CredentialsMixin, forms.Form):

    password_confirm = wtforms.PasswordField(
        validators=[
            wtforms.validators.DataRequired(),
            wtforms.validators.EqualTo(
                "password", "Passwords must match."
            ),
        ],
    )

    def __init__(self, *args, userid, **kwargs):
        super(ResetPasswordForm, self).__init__(*args, **kwargs)

        self.userid = userid
        # Pop username field that comes from CredentialsMixIn.
        self._fields.pop('username')

    def validate_password(self, field):
        if self.userid is not None:
            if self.user_service.check_password(self.userid, field.data):
                raise wtforms.validators.ValidationError(
                    "Password shouldn't match with previous one.")
=======
            try:
                if not self.user_service.check_password(userid, field.data):
                    raise wtforms.validators.ValidationError(
                        "Invalid password.",
                    )
            except TooManyFailedLogins:
                raise wtforms.validators.ValidationError(
                    "There have been too many unsuccessful login attempts, "
                    "please try again later."
                ) from None
>>>>>>> 2aee1329
<|MERGE_RESOLUTION|>--- conflicted
+++ resolved
@@ -120,9 +120,16 @@
     def validate_password(self, field):
         userid = self.user_service.find_userid(self.username.data)
         if userid is not None:
-<<<<<<< HEAD
-            if not self.user_service.check_password(userid, field.data):
-                raise wtforms.validators.ValidationError("Invalid password.")
+            try:
+                if not self.user_service.check_password(userid, field.data):
+                    raise wtforms.validators.ValidationError(
+                        "Invalid password.",
+                    )
+            except TooManyFailedLogins:
+                raise wtforms.validators.ValidationError(
+                    "There have been too many unsuccessful login attempts, "
+                    "please try again later."
+                ) from None
 
 
 class RecoverPasswordForm(LoginForm):
@@ -158,15 +165,3 @@
             if self.user_service.check_password(self.userid, field.data):
                 raise wtforms.validators.ValidationError(
                     "Password shouldn't match with previous one.")
-=======
-            try:
-                if not self.user_service.check_password(userid, field.data):
-                    raise wtforms.validators.ValidationError(
-                        "Invalid password.",
-                    )
-            except TooManyFailedLogins:
-                raise wtforms.validators.ValidationError(
-                    "There have been too many unsuccessful login attempts, "
-                    "please try again later."
-                ) from None
->>>>>>> 2aee1329
